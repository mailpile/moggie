--- conflicted
+++ resolved
@@ -1,8 +1,4 @@
-<<<<<<< HEAD
-APPVER = "0.5.1"
-=======
-APPVER = "0.6.0+dev"
->>>>>>> 6d9aadb9
+APPVER = "0.5.2"
 ABOUT = """\
 Mailpile.py          a tool                 Copyright 2013-2015, Mailpile ehf
                for searching and                   <https://www.mailpile.is/>
