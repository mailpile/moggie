--- conflicted
+++ resolved
@@ -109,11 +109,6 @@
                 start = int(spoint) - 1
             except ValueError:
                 raise UsageError(_('Weird starting point: %s') % spoint)
-<<<<<<< HEAD
-        else:
-            start = 0
-=======
->>>>>>> 47dc07ea
 
         prefix = ''
         for arg in args:
