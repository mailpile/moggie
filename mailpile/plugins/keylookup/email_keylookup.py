import datetime
import time
import copy

<<<<<<< HEAD
from mailpile.crypto.autocrypt_utils import *
=======
from mailpile.crypto.keydata import get_keydata
>>>>>>> 5a790dd7
from mailpile.i18n import gettext
from mailpile.plugins import PluginManager
from mailpile.plugins.keylookup import LookupHandler
from mailpile.plugins.keylookup import register_crypto_key_lookup_handler
from mailpile.plugins.search import Search
from mailpile.mailutils.emails import Email


_ = lambda t: t
_plugins = PluginManager(builtin=__file__)


GLOBAL_KEY_CACHE = {}


def _PRUNE_GLOBAL_KEY_CACHE():
    global GLOBAL_KEY_CACHE
    for k in GLOBAL_KEY_CACHE.keys()[10:]:
        del GLOBAL_KEY_CACHE[k]


PGP_KEY_SUFFIXES = ('pub', 'asc', 'key', 'pgp')

def _might_be_pgp_key(filename, mimetype):
    filename = (filename or '').lower()
    return ((mimetype == "application/pgp-keys") or
            (filename.lower().split('.')[-1] in PGP_KEY_SUFFIXES and
             'encrypted' not in filename and
             'signature' not in filename))

<<<<<<< HEAD

def _get_creation_time(m):
    """Compatibility shim, for differing versions of pgpdump"""
    try:
        return m.creation_time
    except AttributeError:
        try:
            return m.datetime
        except AttributeError:
            return datetime.datetime(1970, 1, 1, 00, 00, 00)


def _get_keydata(data, include_subkeys=False, autocrypt_header=None):
    results = []
    try:
        if "-----BEGIN" in data:
            ak = pgpdump.AsciiData(data)
        else:
            ak = pgpdump.BinaryData(data)
        packets = list(ak.packets())
    except (TypeError, IndexError, PgpdumpException):
        return []

    if autocrypt_header:
        # The autocrypt spec tells us that the visible addr= attribute
        # overrides whatever is on the key itself, so we synthesize a
        # fake UID here so strict e-mail matches don't break Autocrypt.
        default_uids = [{
            'comment': 'Autocrypt',
            'email': autocrypt_header['addr']}]
    else:
        default_uids = []

    now = time.time()
    for m in packets:
        try:
            if isinstance(m, pgpdump.packet.PublicKeyPacket):
                size = str(int(1.024 *
                               round(len('%x' % (m.modulus or 0)) / 0.256)))
                validity = ('e'
                            if (0 < (int(m.expiration_time or 0)) < now)
                            else '')
                results.append({
                    "fingerprint": m.fingerprint,
                    "created": _get_creation_time(m),
                    "validity": validity,
                    "keytype_name": (m.pub_algorithm or '').split()[0],
                    "keysize": size,
                    "uids": default_uids,
                })
            if isinstance(m, pgpdump.packet.UserIDPacket) and results:
                # FIXME: This used to happen with results=[], does that imply
                #        UIDs sometimes come before the PublicKeyPacket?
                results[-1]["uids"].append({"name": m.user_name,
                                            "email": m.user_email})
        except (TypeError, AttributeError, KeyError, IndexError, NameError):
            import traceback
            traceback.print_exc()

    if include_subkeys:
        return results
    else:
        # This will only return keys that have UIDs
        return [k for k in results if k['uids']]


=======
>>>>>>> 5a790dd7
class EmailKeyLookupHandler(LookupHandler, Search):
    NAME = _("E-mail keys")
    PRIORITY = 5
    TIMEOUT = 25  # 5 seconds per message we are willing to parse
    LOCAL = True

    def __init__(self, session, *args, **kwargs):
        LookupHandler.__init__(self, session, *args, **kwargs)
        Search.__init__(self, session)

        global GLOBAL_KEY_CACHE
        self.key_cache = GLOBAL_KEY_CACHE
        _PRUNE_GLOBAL_KEY_CACHE()

    def _score(self, key):
        return (1, _('Found key in local e-mail'))

    def _lookup(self, address, strict_email_match=False):
        results = {}
        address = address.lower()
        terms = ['from:%s' % address, 'has:pgpkey', '+pgpkey:%s' % address]
        session, idx = self._do_search(search=terms)
        deadline = time.time() + (0.75 * self.TIMEOUT)
        for messageid in session.results[:5]:
            for key_info, raw_key in self._get_message_keys(messageid):
                if strict_email_match:
                    match = [u for u in key_info.get('uids', [])
                             if (u['email'] or '').lower() == address]
                    if not match:
                        continue
                fp = key_info["fingerprint"]
                results[fp] = copy.copy(key_info)
                self.key_cache[fp] = raw_key
            if len(results) > 5 or time.time() > deadline:
                break
        return results

    def _getkey(self, keydata):
        data = self.key_cache.get(keydata["fingerprint"])
        if data:
            return self._gnupg().import_keys(data)
        else:
            raise ValueError("Key not found")

    def _get_message_keys(self, messageid):
        keys = self.key_cache.get(messageid, [])
        if not keys:
            email = Email(self._idx(), messageid)

            # First we check the Autocrypt headers
            msg = email.get_msg(pgpmime='all')
            for ach in ([extract_autocrypt_header(msg)] +
                        extract_autocrypt_gossip_headers(msg)):
                if 'keydata' in ach:
                    for keydata in _get_keydata(ach['keydata'],
                                                autocrypt_header=ach):
                        keys.append((keydata, ach['keydata']))

            # Then go looking at the attachments
            attachments = email.get_message_tree(want=["attachments"]
                                                 )["attachments"]
            for part in attachments:
                if len(keys) > 100:  # Just to set some limit...
                    break
                if _might_be_pgp_key(part["filename"], part["mimetype"]):
                    key = part["part"].get_payload(None, True)
<<<<<<< HEAD
                    for keydata in _get_keydata(key, include_subkeys=False):
=======
                    for keydata in get_keydata(key):
>>>>>>> 5a790dd7
                        keys.append((keydata, key))
            self.key_cache[messageid] = keys
        return keys


def get_pgp_key_keywords(key_data):
    kws = []
<<<<<<< HEAD
    data = _get_keydata(key_data, include_subkeys=True)
    if data:
        kws += ['pgpkey:has']
=======
    if _might_be_pgp_key(filename, mimetype):
        data = get_keydata(part.get_payload(None, True))
>>>>>>> 5a790dd7
        for keydata in data:
            for uid in keydata.get('uids', []):
                if uid.get('email'):
                    kws.append('%s:pgpkey' % uid['email'].lower())
            fingerprint = keydata["fingerprint"].lower()
            kws.append('%s:pgpkey' % fingerprint)
            kws.append('%s:pgpkey' % fingerprint[-16:])
    return kws


def has_pgpkey_data_kw_extractor(index, msg, mimetype, filename, part, loader,
                                 body_info=None, **kwargs):
    kws = []
    if _might_be_pgp_key(filename, mimetype):
        new_kws = get_pgp_key_keywords(part.get_payload(None, True))
        if new_kws:
            body_info['pgp_key'] = filename
            kws += new_kws
    return kws


register_crypto_key_lookup_handler(EmailKeyLookupHandler)
_plugins.register_data_kw_extractor('pgpkey', has_pgpkey_data_kw_extractor)
_ = gettext<|MERGE_RESOLUTION|>--- conflicted
+++ resolved
@@ -2,11 +2,8 @@
 import time
 import copy
 
-<<<<<<< HEAD
 from mailpile.crypto.autocrypt_utils import *
-=======
 from mailpile.crypto.keydata import get_keydata
->>>>>>> 5a790dd7
 from mailpile.i18n import gettext
 from mailpile.plugins import PluginManager
 from mailpile.plugins.keylookup import LookupHandler
@@ -37,75 +34,7 @@
              'encrypted' not in filename and
              'signature' not in filename))
 
-<<<<<<< HEAD
 
-def _get_creation_time(m):
-    """Compatibility shim, for differing versions of pgpdump"""
-    try:
-        return m.creation_time
-    except AttributeError:
-        try:
-            return m.datetime
-        except AttributeError:
-            return datetime.datetime(1970, 1, 1, 00, 00, 00)
-
-
-def _get_keydata(data, include_subkeys=False, autocrypt_header=None):
-    results = []
-    try:
-        if "-----BEGIN" in data:
-            ak = pgpdump.AsciiData(data)
-        else:
-            ak = pgpdump.BinaryData(data)
-        packets = list(ak.packets())
-    except (TypeError, IndexError, PgpdumpException):
-        return []
-
-    if autocrypt_header:
-        # The autocrypt spec tells us that the visible addr= attribute
-        # overrides whatever is on the key itself, so we synthesize a
-        # fake UID here so strict e-mail matches don't break Autocrypt.
-        default_uids = [{
-            'comment': 'Autocrypt',
-            'email': autocrypt_header['addr']}]
-    else:
-        default_uids = []
-
-    now = time.time()
-    for m in packets:
-        try:
-            if isinstance(m, pgpdump.packet.PublicKeyPacket):
-                size = str(int(1.024 *
-                               round(len('%x' % (m.modulus or 0)) / 0.256)))
-                validity = ('e'
-                            if (0 < (int(m.expiration_time or 0)) < now)
-                            else '')
-                results.append({
-                    "fingerprint": m.fingerprint,
-                    "created": _get_creation_time(m),
-                    "validity": validity,
-                    "keytype_name": (m.pub_algorithm or '').split()[0],
-                    "keysize": size,
-                    "uids": default_uids,
-                })
-            if isinstance(m, pgpdump.packet.UserIDPacket) and results:
-                # FIXME: This used to happen with results=[], does that imply
-                #        UIDs sometimes come before the PublicKeyPacket?
-                results[-1]["uids"].append({"name": m.user_name,
-                                            "email": m.user_email})
-        except (TypeError, AttributeError, KeyError, IndexError, NameError):
-            import traceback
-            traceback.print_exc()
-
-    if include_subkeys:
-        return results
-    else:
-        # This will only return keys that have UIDs
-        return [k for k in results if k['uids']]
-
-
-=======
->>>>>>> 5a790dd7
 class EmailKeyLookupHandler(LookupHandler, Search):
     NAME = _("E-mail keys")
     PRIORITY = 5
@@ -172,11 +101,7 @@
                     break
                 if _might_be_pgp_key(part["filename"], part["mimetype"]):
                     key = part["part"].get_payload(None, True)
-<<<<<<< HEAD
-                    for keydata in _get_keydata(key, include_subkeys=False):
-=======
-                    for keydata in get_keydata(key):
->>>>>>> 5a790dd7
+                    for keydata in get_keydata(key, include_subkeys=False):
                         keys.append((keydata, key))
             self.key_cache[messageid] = keys
         return keys
@@ -184,19 +109,14 @@
 
 def get_pgp_key_keywords(key_data):
     kws = []
-<<<<<<< HEAD
-    data = _get_keydata(key_data, include_subkeys=True)
-    if data:
-        kws += ['pgpkey:has']
-=======
     if _might_be_pgp_key(filename, mimetype):
-        data = get_keydata(part.get_payload(None, True))
->>>>>>> 5a790dd7
+        data = get_keydata(part.get_payload(None, True), include_subkeys=True)
         for keydata in data:
             for uid in keydata.get('uids', []):
                 if uid.get('email'):
                     kws.append('%s:pgpkey' % uid['email'].lower())
             fingerprint = keydata["fingerprint"].lower()
+            kws.append('pgpkey:has')
             kws.append('%s:pgpkey' % fingerprint)
             kws.append('%s:pgpkey' % fingerprint[-16:])
     return kws
