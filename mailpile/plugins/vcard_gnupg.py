--- conflicted
+++ resolved
@@ -185,17 +185,8 @@
         # list as well and we want to be done handling them here.
         secret_keys = gnupg.list_secret_keys(selectors=selectors)
         if secret:
-<<<<<<< HEAD
-            secret_keys = gnupg.list_secret_keys(selectors=selectors)
-# FIXME: Disable auto-creation of profiles
-#           results += cls.vcards_one_per_uid(secret_keys, vcards,
-#                                             kindhint='profile')
-        else:
-            secret_keys = []
-=======
             results += cls.vcards_one_per_uid(secret_keys, vcards,
                                               kindhint='profile')
->>>>>>> 1ae79f6d
 
         if public:
             keys = gnupg.list_keys(selectors=selectors)
