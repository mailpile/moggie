{%- set activities = (activities or []) + get_ui_elements('activities', state) -%}
{%- set display_refiners = (display_refiners or []) + get_ui_elements('display_refiners', state) -%}
{%- set display_modes = (display_modes or []) + get_ui_elements('display_modes', state) -%}
{%- set selection_actions = (selection_actions or []) + get_ui_elements('selection_actions', state) -%}
{%- if selection_initial_prompt %}
  {%- set have_initial_prompt = True %}
{%- else %}
  {%- set selection_initial_prompt = _('Click item or checkbox to select') %}
  {%- set have_initial_prompt = False %}
{%- endif %}

{%- if tools_all_in_bulk_actions %}
<div class="bulk-actions clearfix">
{%- endif %}

{%- if (activities or display_refiners or display_modes or
        hard_coded_activities or
        have_initial_prompt or
        hard_coded_display_refiners or
        hard_coded_display_modes) %}
{%- if not tools_all_in_bulk_actions %}
<nav class="sub-navigation clearfix">
{%- endif %}
  <ul class="left horizontal">
  {{ hard_coded_activities|safe }}{% for elem in activities %}
    <li class="btn-activity-{{elem.name}} {{elem.class}}
        {%- if state.command_url == elem.url %} navigation-on{% endif %}">
      <a class="bulk-action-{{elem.name}} {{elem.aclass}}" href="{{ U(elem.url) }}" title="{{elem.description}}">
      {%- if elem.icon and '.' in elem.icon -%}
        <img class="navigation-icon" src="{{ U(elem.icon) }}">
      {%- elif elem.icon -%}
        <span class="navigation-icon icon-{{elem.icon}}"></span>
      {%- endif %}<span class="navigation-text">{{elem.text}}</span>
      </a>
    </li>
    {%- if loop.last %}<li>&nbsp;</li>{% endif %}
  {%- endfor %}
  {%- if activities %}<script>
    $(document).ready({{
      ui_elements_setup('.btn-activity-%(name)s', activities)
    }});
  </script>{% endif %}
  {%- for elem in display_refiners %}
    <li class="btn-display-refiner-{{elem.name}} {{elem.class}}
        {%- if state.command_url|add_state_query_string(state) == url %} navigation-on{% endif %}">
      <a href="{{elem.url|add_state_query_string(state, elem)|url_path_fix}}"
         class="{{elem.aclass}}" title="{{elem.description}}">
      {%- if elem.icon and '.' in elem.icon -%}
        <img class="navigation-icon" src="{{ U(elem.icon) }}">
      {%- elif elem.icon -%}
        <span class="navigation-icon icon-{{elem.icon}}"></span>
      {%- endif %}<span class="navigation-text">{{elem.text}}</span>
      </a>
    </li>
  {%- endfor %}{{ hard_coded_refiners|safe }}
  {%- if display_refiners %}<script>
    $(document).ready({{
      ui_elements_setup('.btn-display-refiner-%(name)s', display_refiners)
    }});
  </script>{% endif %}
  </ul>
  <ul class="right horizontal">
  {%- if display_modes|length > 1 %}
   {%- for elem in display_modes %}
    <li class="btn-display-mode-{{elem.name}} {{elem.class}}
        {%- if state.command_url == elem.url %} navigation-on{% endif %}">
      <a href="{{elem.url|add_state_query_string(state, elem)|url_path_fix}}"
         title="{{elem.description}}" class="{{elem.aclass}}">
      {%- if elem.icon and '.' in elem.icon -%}
        <img class="navigation-icon" src="{{ U(elem.icon) }}">
      {%- elif elem.icon -%}
        <span class="navigation-icon icon-{{elem.icon}}"></span>
      {%- endif %}<span class="navigation-text">{{elem.text}}</span>
      </a>
    </li>
   {%- endfor %}
  {%- endif %}{{ hard_coded_display_modes|safe }}
  {%- if display_modes %}<script>
    $(document).ready({{
      ui_elements_setup('.btn-display-mode-%(name)s', display_modes)
    }});
  </script>{% endif %}
  </ul>
{%- if not tools_all_in_bulk_actions %}
</nav>
{%- endif %}
{%- endif %}
{%- if selection_actions or hard_coded_selection_actions or have_initial_prompt %}
{%- if not tools_all_in_bulk_actions %}
<div class="bulk-actions clearfix">
{%- endif %}
<<<<<<< HEAD
  <div class="bulk-actions-hints text-center"
       style='position: absolute; width: 85%;'></div>
  {%- if not tools_disable_checkbox %}
=======
  {%- if have_initial_prompt or not tools_disable_checkbox %}
>>>>>>> d69d88cc
  <div id="bulk-actions-message" class="left"
       data-bulk_selected="{{_("messages selected")}}"
       data-select_all="{{_("messages selected, click to select all matching this search")}}"
       data-unselect_all="{{_("Entire search selected, click to undo")}}"
       data-bulk_selected_none="{{ selection_initial_prompt }}">
    {{ selection_initial_prompt }}
  </div>
  {%- endif %}
  <div class="bulk-actions-hints" style='display: inline-block;'></div>
  <ul class="horizontal right">
  {%- for elem in selection_actions %}
    <li class="btn-selection-action-{{elem.name}} hide {{elem.class}}
        {%- if state.command_url == elem.url %} navigation-on{% endif %}">
      <a class="bulk-action-{{elem.name}}" href="#"
         title="{{elem.description}}" class="{{elem.aclass}}">
      {%- if elem.icon and '.' in elem.icon -%}
        <img class="navigation-icon" src="{{ U(elem.icon) }}" alt="{{elem.text}}">
      {%- elif elem.icon -%}
        <span class="navigation-icon icon-{{elem.icon}}"></span>
      {%- else -%}{{elem.text}}{%- endif -%}
      </a>
    </li>
  {%- endfor %}{{ hard_coded_selection_actions|safe }}
  {%- if not tools_disable_checkbox %}
    <li><input type="checkbox" id="pile-select-all-action" class="bulk-action-select-all" tabindex="-1"></li>
  {%- endif %}
  </ul>
  {%- if selection_actions %}<script>
    $(document).ready({{
      ui_elements_setup('.btn-selection-action-%(name)s', selection_actions)
    }});
  </script>{% endif %}
{%- if not tools_all_in_bulk_actions %}
</div>
{%- endif %}
{%- endif %}

{%- if tools_all_in_bulk_actions %}
</div>
{%- endif %}<|MERGE_RESOLUTION|>--- conflicted
+++ resolved
@@ -89,13 +89,7 @@
 {%- if not tools_all_in_bulk_actions %}
 <div class="bulk-actions clearfix">
 {%- endif %}
-<<<<<<< HEAD
-  <div class="bulk-actions-hints text-center"
-       style='position: absolute; width: 85%;'></div>
-  {%- if not tools_disable_checkbox %}
-=======
   {%- if have_initial_prompt or not tools_disable_checkbox %}
->>>>>>> d69d88cc
   <div id="bulk-actions-message" class="left"
        data-bulk_selected="{{_("messages selected")}}"
        data-select_all="{{_("messages selected, click to select all matching this search")}}"
