--- conflicted
+++ resolved
@@ -85,11 +85,7 @@
 
 
 var SourcesCollection = Backbone.Collection.extend({
-<<<<<<< HEAD
-  url: '{{ config.sys.subdirectory }}/api/0/settings/?var=sources',
-=======
-  url: '/api/0/settings/?var=sources&secrets=true',
->>>>>>> 3e08646c
+  url: '{{ config.sys.subdirectory }}/api/0/settings/?var=sources&secrets=true',
   model: SourceModel,
   can_next: false
 });
