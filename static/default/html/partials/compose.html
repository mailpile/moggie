--- conflicted
+++ resolved
@@ -30,36 +30,6 @@
         <input id="compose-subject" name="subject" tabindex="4" type="text" placeholder="{{_("Subject")}}" alt="{{_("Subject")}}" value="{{editing_strings.subject}}">
       </div>
     </div>
-<<<<<<< HEAD
-    <ul class="horizontal" data-mid="{{mid}}">
-      {% if command == "view" %}
-      <li id="compose-to-summary-{{mid}}" class="compose-to-summary" data-mid="{{mid}}"></li>
-      <li>
-        <a id="compose-show-details-{{mid}}" class="compose-show-details {% if compose == "yes" %}navigation-on{% endif %}" href="#" data-mid="{{mid}}" data-message="{{_("hide details")}}">{{_("To")}}: {{recipient_summary(editing_strings, editing_addresses, 36)}}</a>
-      </li>
-      {% endif %}
-      <li>
-        <label id="compose-message-autosaving-{{mid}}" data-mid="{{mid}}" data-autosave_msg="{{_("autosaving...")}}" data-autosave_error_msg="{{_("error autosaving")}}"></label>
-      </li>
-    </ul>
-    <a class="compose-message-trash right" data-mid="{{mid}}" href="#" title="{{_("Move Draft to Trash")}}"><span class="icon-trash"></span> Trash</a>
-    {# FIXME: Removed for beta freeze
-    {% if command == "view" %}
-    <label class="compose-apply-quote right"><input class="compose-apply-quote" data-mid="{{mid}}" type="checkbox" checked="checked"> Quote</label>
-    {% endif %}
-    #}
-  </div>
-  <div id="compose-body-{{mid}}" class="compose-body clearfix" data-mid="{{mid}}">
-    <textarea id="compose-text-{{mid}}" data-mid="{{mid}}" class="compose-text" name="body" tabindex="4" placeholder="{{_("Your Message...")}}" alt="{{_("Your Message...")}}">{{editing_strings.body}}</textarea>
-    <div id="compose-attachments-{{mid}}" class="compose-attachments" data-mid="{{mid}}">
-      <ul id="compose-attachments-files-{{mid}}" class="horizontal">
-        {% if editing_strings.attachments %}
-        {% for aid, filename in editing_strings.attachments.iteritems() %}
-        <li class="compose-attachment">
-          <a href="{{ config.sys.subdirectory }}/message/attachment/={{ mid }}/{{ aid }}/" class="compose-attachment-remove"><span class="icon-circle-x"></span></a>
-          <img src="{{ config.sys.subdirectory }}/message/download/preview/={{ mid }}/{{ aid }}/">
-          <div class="compose-attachment-filename">{{filename}}</div>
-=======
     <div class="compose-options clearfix" data-mid="{{mid}}">
       <div class="compose-options-crypto">
         <div class="compose-crypto-encryption none"
@@ -90,7 +60,6 @@
         <li id="compose-to-summary-{{mid}}" class="compose-to-summary" data-mid="{{mid}}"></li>
         <li>
           <a id="compose-show-details-{{mid}}" class="compose-show-details {% if compose == "yes" %}navigation-on{% endif %}" href="#" data-mid="{{mid}}" data-message="{{_("hide details")}}">{{_("To")}}: {{recipient_summary(editing_strings, editing_addresses, 36)}}</a>
->>>>>>> 5fd5c627
         </li>
         {% endif %}
         <li>
@@ -104,65 +73,6 @@
       {% endif %}
       #}
     </div>
-<<<<<<< HEAD
-  </div>
-  <div class="compose-actions clearfix">
-    <div class="dropdown left">
-      <!--
-      <a class="dropdown-toggle" data-toggle="dropdown" id="reply-datetime" href="#"><span class="icon icon-archive"></span> Send <span id="reply-datetime-display">Now</span></a>
-      <ul id="menu1" class="dropdown-menu" role="menu" aria-labelledby="reply-datetime">
-        <li role="presentation"><a role="menuitem" tabindex="-1" class="pick-send-datetime" data-datetime="now" href="#">Now</a></li>
-        <li role="presentation"><a role="menuitem" tabindex="-1" class="pick-send-datetime" data-datetime="60" href="#">1 min</a></li>
-        <li role="presentation"><a role="menuitem" tabindex="-1" class="pick-send-datetime" data-datetime="3600" href="#">1 hr</a></li>
-        <li role="presentation"><a role="menuitem" tabindex="-1" class="pick-send-datetime" data-datetime="10800" href="#">3 hrs</a></li>
-        <li role="presentation"><a role="menuitem" tabindex="-1" class="pick-send-datetime" data-datetime="21600" href="#">6 hrs</a></li>
-        <li role="presentation"><a role="menuitem" tabindex="-1" class="pick-send-datetime" data-datetime="43200" href="#">12 hrs</a></li>
-        <li role="presentation"><a role="menuitem" tabindex="-1" class="pick-send-datetime" data-datetime="86400" href="#">1 day</a></li>
-        <li role="presentation"><a role="menuitem" tabindex="-1" class="pick-send-datetime" data-datetime="172800" href="#">2 days</a></li>
-        <li role="presentation"><a role="menuitem" tabindex="-1" class="pick-send-datetime" data-datetime="604800" href="#">1 week</a></li>
-        <li role="presentation"><a role="menuitem" tabindex="-1" class="pick-send-datetime" data-datetime="1209600" href="#">2 weeks</a></li>
-        <li role="presentation"><a role="menuitem" tabindex="-1" class="pick-send-datetime" data-datetime="2592000" href="#">1 month</a></li>
-      </ul>
-      -->
-
-      {% set from = editing_addresses and editing_strings.from_aids and editing_addresses[editing_strings.from_aids.0] or '' %}
-      <div class="dropup">
-        <div class="compose-from-select dropdown-toggle" data-toggle="dropdown">
-          <span id="compose-from-selected-{{mid}}" class="compose-from-selected">
-            {% if from.photo %}
-            <span class="avatar"><img src="{{from.photo}}"></span>
-            {% else %}
-            <span class="avatar"><img src="{{ config.sys.subdirectory }}/static/img/avatar-default-white.png"></span>
-            {% endif %}
-            <span class="name">{{from.fn}}</span>
-            <span class="address">{{from.address}}</span>
-          </span>
-          <span class="compose-from-caret">
-            <span class="caret"></span>
-          </span>
-        </div>
-        <ul class="dropdown-menu">
-        {% set emails = profiles.emails|sort %}
-        {% if from.address not in emails %}
-          {% set emails = [from.address] + emails %}
-        {% endif %}
-        {% for profile_email in emails %}
-          {% set profile = (profile_email in profiles.emails)
-                           and profiles.profiles[profiles.emails[profile_email]]
-                           or {'fn': from.fn} %}
-          <li role="presentation">
-            <a href="#" class="compose-from" data-mid="{{mid}}">
-              <span class="avatar">
-              {% if profile.photo %}
-              <img src="{{profile.photo[0].photo}}">
-              {% else %}
-              <img src="{{ config.sys.subdirectory }}/static/img/avatar-default-white.png">
-              {% endif %}
-              </span>
-              <span class="name">{{profile.fn}}</span>
-              <span class="address">{{ profile_email }}</span>
-            </a>
-=======
     <div id="compose-body-{{mid}}" class="compose-body clearfix" data-mid="{{mid}}">
       <textarea id="compose-text-{{mid}}" data-mid="{{mid}}" class="compose-text" name="body" tabindex="5" placeholder="{{_("Your Message...")}}" alt="{{_("Your Message...")}}">{{editing_strings.body}}</textarea>
       <div id="compose-attachments-{{mid}}" class="compose-attachments" data-mid="{{mid}}">
@@ -170,10 +80,9 @@
           {% if editing_strings.attachments %}
           {% for aid, filename in editing_strings.attachments.iteritems() %}
           <li class="compose-attachment">
-            <a href="/message/attachment/={{ mid }}/{{ aid }}/" class="compose-attachment-remove"><span class="icon-circle-x"></span></a>
-            <img src="/message/download/preview/={{ mid }}/{{ aid }}/">
+            <a href="{{ config.sys.subdirectory }}/message/attachment/={{ mid }}/{{ aid }}/" class="compose-attachment-remove"><span class="icon-circle-x"></span></a>
+            <img src="{{ config.sys.subdirectory }}/message/download/preview/={{ mid }}/{{ aid }}/">
             <div class="compose-attachment-filename">{{filename}}</div>
->>>>>>> 5fd5c627
           </li>
           {% endfor %}
           {% endif %}
@@ -209,7 +118,7 @@
               {% if from.photo %}
               <span class="avatar"><img src="{{from.photo}}"></span>
               {% else %}
-              <span class="avatar"><img src="/static/img/avatar-default-white.png"></span>
+              <span class="avatar"><img src="{{ config.sys.subdirectory }}/static/img/avatar-default-white.png"></span>
               {% endif %}
               <span class="name">{{from.fn}}</span>
               <span class="address">{{from.address}}</span>
@@ -233,7 +142,7 @@
                 {% if profile.photo %}
                 <img src="{{profile.photo[0].photo}}">
                 {% else %}
-                <img src="/static/img/avatar-default-white.png">
+                <img src="{{ config.sys.subdirectory }}/static/img/avatar-default-white.png">
                 {% endif %}
                 </span>
                 <span class="name">{{profile.fn}}</span>
